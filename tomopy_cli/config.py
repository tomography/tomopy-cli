--- conflicted
+++ resolved
@@ -330,20 +330,16 @@
         }
 
 SECTIONS['gridrec'] = {
-<<<<<<< HEAD
     'gridrec-filter': {
         'default': 'parzen',
         'type': str,
         'help': 'Filter used for gridrec reconstruction',
         'choices': ['none', 'shepp', 'cosine', 'hann', 'hamming', 'ramlak', 'parzen', 'butterworth']},
-=======
->>>>>>> a2e10361
     'gridrec-padding': {
         'default': False,
         'help': "When set, raw data are padded/unpadded before/after reconstruction",
         'action': 'store_true'},
     }
-<<<<<<< HEAD
 
 SECTIONS['lprec-fbp'] = {
     'lprec-fbp-filter': {
@@ -405,9 +401,6 @@
         'help': 'Number of requested iterations for ASTRA-SART.'},
     }
 
-=======
->>>>>>> a2e10361
-
 SECTIONS['iterative'] = {
     'iteration-count': {
         'default': 10,
@@ -416,23 +409,15 @@
     }
 
 RECON_PARAMS = ('find-rotation-axis', 'file-reading', 'missing-angles', 'zinger-removal', 'flat-correction', 'remove-stripe', 'fw', 
-<<<<<<< HEAD
                 'ti', 'sf', 'retrieve-phase', 'beam-hardening', 'reconstruction', 'iterative',
                 'gridrec', 'lprec-fbp', 'astrasart', 'astrasirt')
-=======
-                'ti', 'sf', 'retrieve-phase', 'beam-hardening', 'reconstruction', 'gridrec', 'iterative')
->>>>>>> a2e10361
 FIND_CENTER_PARAMS = ('file-reading', 'find-rotation-axis')
 
 # PREPROC_PARAMS = ('flat-correction', 'remove-stripe', 'retrieve-phase')
 
 NICE_NAMES = ('General', 'Find rotation axis', 'File reading', 'Missing angles', 'Zinger removal', 'Flat correction', 'Retrieve phase', 
-<<<<<<< HEAD
               'Remove stripe','Fourier wavelet', 'Titarenko', 'Smoothing filter', 'Beam hardening', 'Reconstruction', 'Iterative',
                 'Gridrec', 'LPRec FBP', 'ASTRA SART (GPU)', 'ASTRA SIRT (GPU)')
-=======
-              'Remove stripe','Fourier wavelet', 'Titarenko', 'Smoothing filter', 'Beam hardening', 'Reconstruction', 'Gridrec', 'Iterative')
->>>>>>> a2e10361
 
 def get_config_name():
     """Get the command line --config option."""
