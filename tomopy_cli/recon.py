--- conflicted
+++ resolved
@@ -82,7 +82,6 @@
         # apply all preprocessing functions
         data = prep.all(proj, flat, dark, params, sino)
 
-<<<<<<< HEAD
         # unpad after phase retrieval
         if(params.retrieve_phase_method=="paganin"):
                 data = data[:,(iChunk>0)*phase_pad:-(iChunk<chunks-1)*phase_pad-(phase_pad==0)]
@@ -90,62 +89,6 @@
                 sino[1] -= (iChunk<chunks-1)*phase_pad
                 log.info('  *** unpadding after phase retrieval gives slices [%i,%i] ' % (sino[0],sino[1]))
  
-        # Reconstruct
-        if (params.reconstruction_type == "try"):
-            # try passes an array of rotation centers and this is only supported by gridrec
-            reconstruction_algorithm_org = params.reconstruction_algorithm
-            params.reconstruction_algorithm = 'gridrec'
-
-            center_search_width = params.center_search_width/np.power(2, float(params.binning))
-            center_range = (rotation_axis-center_search_width, rotation_axis+center_search_width, 0.5)
-            stack = np.empty((len(np.arange(*center_range)), data_shape[0], int(data_shape[2]/ np.power(2, float(params.binning)))))
-            index = 0
-            for axis in np.arange(*center_range):
-                stack[index] = data[:, 0, :]
-                index = index + 1
-            log.warning('  reconstruct slice [%d] with rotation axis range [%.2f - %.2f] in [%.2f] pixel steps' % (ssino, center_range[0], center_range[1], center_range[2]))
-
-            rotation_axis = np.arange(*center_range)
-            rec = padded_rec(stack, theta, rotation_axis, params)
-
-            # Save images to a temporary folder.
-            fname = os.path.dirname(params.file_name) + '_rec' + os.sep + 'try_center' + os.sep + file_io.path_base_name(params.file_name) + os.sep + 'recon_'
-            index = 0
-            for axis in np.arange(*center_range):
-                rfname = fname + str('{0:.2f}'.format(axis*np.power(2, float(params.binning))) + '.tiff')
-                dxchange.write_tiff(rec[index], fname=rfname, overwrite=True)
-                index = index + 1
-
-            # restore original method
-            params.reconstruction_algorithm = reconstruction_algorithm_org
-
-        else: # "slice" and "full"
-            rec = padded_rec(data, theta, rotation_axis, params)
-            # Save images
-            if (params.reconstruction_type == "full"):
-                tail = os.sep + os.path.splitext(os.path.basename(params.file_name))[0]+ '_rec' + os.sep 
-                fname = os.path.dirname(params.file_name) + '_rec' + tail + 'recon'
-                write_thread = threading.Thread(target=dxchange.write_tiff_stack,
-                                                args = (rec,),
-                                                kwargs = {'fname':fname, 'start':strt, 'overwrite':True})
-                write_thread.start()
-                #dxchange.write_tiff_stack(rec, fname=fname, start=strt)
-                strt += int((sino[1] - sino[0])) 
-            if (params.reconstruction_type == "slice"):
-                fname = Path.joinpath(Path(os.path.dirname(params.file_name) + '_rec'), 'slice_rec', 'recon_'+ Path(params.file_name).stem)
-                # fname = Path.joinpath(Path(params.file_name).parent, 'slice_rec','recon_'+str(Path(params.file_name).stem))
-                dxchange.write_tiff_stack(rec, fname=str(fname), overwrite=False)
-                # Plot the results, why not
-                fig, (ax0, ax1) = plt.subplots(1, 2, figsize=(12, 6), constrained_layout=True)
-                log.info("  *** Plotting sinogram")
-                img = ax0.imshow(data[:,0,:], extent=extent, aspect='auto')
-                plt.colorbar(ax=ax0, mappable=img)
-                ax0.set_xlabel('Column /px')
-                ax0.set_ylabel('Angle /rad')
-                img = ax1.imshow(rec[0])
-                plt.colorbar(ax=ax1, mappable=img)
-                plt.show()
-=======
         # Reconstruct: this is for "slice" and "full" methods
         rec = padded_rec(data, theta, rotation_axis, params)
         # Save images
@@ -161,7 +104,6 @@
             fname = Path.joinpath(Path(os.path.dirname(params.file_name) + '_rec'), 
                                     'slice_rec', 'recon_'+ Path(params.file_name).stem)
             dxchange.write_tiff_stack(rec, fname=str(fname), overwrite=False)
->>>>>>> eac2f7f6
 
         log.info("  *** reconstructions: %s" % fname)
     
