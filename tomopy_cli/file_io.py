import os
import h5py
import json
import collections
import tomopy
import dxchange
import dxchange.reader as dxreader
import dxfile.dxtomo as dx
import numpy as np

from tomopy_cli import log
from tomopy_cli import __version__
from tomopy_cli import find_center
from tomopy_cli import config
from tomopy_cli import beamhardening

 
def read_tomo(sino, params):
    """
    Read in the tomography data.
    Inputs:
    sino: tuple of (start_row, end_row) to be read in
    params: parameters for reconstruction
    Output:
    projection data
    flat field (bright) data
    dark field data
    theta: Numpy array of angle for each projection
    rotation_axis: location of the rotation axis
    """
    if params.file_type == 'standard':
        # Read APS 32-BM raw data.
        log.info("  *** loading a stardard data set: %s" % params.file_name)
        proj, flat, dark, theta = _read_tomo(params, sino=sino)
    elif params.file_type == 'flip_and_stich':
        log.info("   *** loading a 360 deg flipped data set: %s" % params.file_name)
        proj360, flat360, dark360, theta360 = _read_tomo(params, sino=sino)
        proj, flat, dark = flip_and_stitch(variableDict, proj360, flat360, dark360)
        theta = theta360[:len(theta360)//2] # take first half
    else: # params.file_type == 'mosaic':
        log.error("   *** loading a mosaic data set is not supported yet")
        exit()

    if params.reverse:
        log.info("  *** correcting for 180-0 data collection")
        step_size = (theta[1] - theta[0]) 
        theta_size = _read_theta_size(params)
        theta = np.linspace(np.pi , (0+step_size), theta_size)   

    proj, theta = blocked_view(proj, theta, params)

    # new missing projection handling
    # if params.blocked_views:
    #     log.warning("  *** new missing angle handling")
    #     miss_angles = [params.missing_angles_start, params.missing_angle_end]
    #     data = patch_projection(data, miss_angles)

    proj, flat, dark = binning(proj, flat, dark, params)

    rotation_axis = params.rotation_axis / np.power(2, float(params.binning))
    log.info("  *** rotation center: %f" % rotation_axis)

    return proj, flat, dark, theta, rotation_axis


def _read_theta_size(params):
    if (str(params.file_format) in {'dx', 'aps2bm', 'aps7bm', 'aps32id'}):
        theta_size = dxreader.read_dx_dims(params.file_name, 'data')[0]
    # elif:
    #     # add here other reader of theta size for other formats
    #     log.info("  *** %s is a valid xxx file format" % params.file_name)
    else:
        log.error("  *** %s is not a supported file format" % params.file_format)
        exit()

    return theta_size


def _read_tomo(params, sino):

    if (str(params.file_format) in {'dx', 'aps2bm', 'aps7bm', 'aps32id'}):
        proj, flat, dark, theta = dxchange.read_aps_32id(params.file_name, sino=sino)
        log.info("  *** %s is a valid dx file format" % params.file_name)
        #Check if the flat and dark fields are single images or sets
        if len(flat.shape) == len(proj.shape):
            log.info('  *** median filter flat images')
            #Do a median filter on the first dimension
            flat = np.median(flat, axis=0, keepdims=True).astype(flat.dtype) 
        if len(dark.shape) == len(proj.shape):
            log.info('  *** median filter dark images')
            #Do a median filter on the first dimension
            dark = np.median(dark, axis=0, keepdims=True).astype(dark.dtype) 
    # elif:
    #     # add here other dxchange loader
    #     log.info("  *** %s is a valid xxx file format" % params.file_name)

    else:
        log.error("  *** %s is not a supported file format" % params.file_format)
        exit()
    return proj, flat, dark, theta


def blocked_view(proj, theta, params):
    log.info("  *** correcting for blocked view data collection")
    if params.blocked_views:
        log.warning('  *** *** ON')
        miss_angles = [params.missing_angles_start, params.missing_angles_end]
        
        # Manage the missing angles:
        proj = np.concatenate((proj[0:miss_angles[0],:,:], proj[miss_angles[1]+1:-1,:,:]), axis=0)
        theta = np.concatenate((theta[0:miss_angles[0]], theta[miss_angles[1]+1:-1]))
    else:
        log.warning('  *** *** OFF')

    return proj, theta


def binning(proj, flat, dark, params):

    log.info("  *** binning")
    if(params.binning == 0):
        log.info('  *** *** OFF')
    else:
        log.warning('  *** *** ON')
        log.warning('  *** *** binning: %d' % params.binning)
        proj = _binning(proj, params)
        flat = _binning(flat, params)
        dark = _binning(dark, params)

    return proj, flat, dark

def _binning(data, params):

    data = tomopy.downsample(data, level=int(params.binning), axis=2) 
    data = tomopy.downsample(data, level=int(params.binning), axis=1)

    return data


def flip_and_stitch(params, img360, flat360, dark360):

    center = int(params.rotation_axis_flip)
    img = np.zeros([img360.shape[0]//2,img360.shape[1],2*img360.shape[2]-2*center],dtype=img360.dtype)
    flat = np.zeros([flat360.shape[0],flat360.shape[1],2*flat360.shape[2]-2*center],dtype=img360.dtype)
    dark = np.zeros([dark360.shape[0],dark360.shape[1],2*dark360.shape[2]-2*center],dtype=img360.dtype)
    img[:,:,img360.shape[2]-2*center:] = img360[:img360.shape[0]//2,:,:]
    img[:,:,:img360.shape[2]] = img360[img360.shape[0]//2:,:,::-1]
    flat[:,:,flat360.shape[2]-2*center:] = flat360
    flat[:,:,:flat360.shape[2]] = flat360[:,:,::-1]
    dark[:,:,dark360.shape[2]-2*center:] = dark360
    dark[:,:,:dark360.shape[2]] = dark360[:,:,::-1]

    params.rotation_axis = img.shape[2]//2

    return img, flat, dark


def patch_projection(data, miss_angles):

    fdatanew = np.fft.fft(data,axis=2)

    w = int((miss_angles[1]-miss_angles[0]) * 0.3)

    fdatanew[miss_angles[0]:miss_angles[0]+w,:,:] = np.fft.fft(data[miss_angles[0]-1,:,:],axis=1)
    fdatanew[miss_angles[0]:miss_angles[0]+w,:,:] *= np.reshape(np.cos(np.pi/2*np.linspace(0,1,w)),[w,1,1])

    fdatanew[miss_angles[1]-w:miss_angles[1],:,:] = np.fft.fft(data[miss_angles[1]+1,:,:],axis=1)
    fdatanew[miss_angles[1]-w:miss_angles[1],:,:] *= np.reshape(np.sin(np.pi/2*np.linspace(0,1,w)),[w,1,1])

    fdatanew[miss_angles[0]+w:miss_angles[1]-w,:,:] = 0
    # lib.warning("  *** %d, %d, %d " % (datanew.shape[0], datanew.shape[1], datanew.shape[2]))

    lib.warning("  *** patch_projection")
    slider(np.log(np.abs(fdatanew.swapaxes(0,1))), axis=0)
    a = np.real(np.fft.ifft(fdatanew,axis=2))
    b = np.imag(np.fft.ifft(fdatanew,axis=2))

    slider(a.swapaxes(0,1), axis=0)
    slider(b.swapaxes(0,1), axis=0)
    return np.real(np.fft.ifft(fdatanew,axis=2))


def get_dx_dims(params):
    """
    Read array size of a specific group of Data Exchange file.
    Parameters
    ----------
    fname : str
        String defining the path of file or file name.
    dataset : str
        Path to the dataset inside hdf5 file where data is located.
    Returns
    -------
    ndarray
        Data set size.
    """

    dataset='data'

    grp = '/'.join(['exchange', dataset])

    with h5py.File(params.file_name, "r") as f:
        try:
            data = f[grp]
        except KeyError:
            return None

        shape = data.shape

    return shape


def file_base_name(fname):
    if '.' in fname:
        separator_index = fname.index('.')
        base_name = fname[:separator_index]
        return base_name
    else:
        return fname

def path_base_name(path):
    fname = os.path.basename(path)
    return file_base_name(fname)


def read_rot_centers(params):

    # Add a trailing slash if missing
    top = os.path.join(params.file_name, '')

    # Load the the rotation axis positions.
    jfname = top + params.rotation_axis_file
    
    try:
        with open(jfname) as json_file:
            json_string = json_file.read()
            dictionary = json.loads(json_string)

        return collections.OrderedDict(sorted(dictionary.items()))

    except Exception as error: 
        log.warning("the json %s file containing the rotation axis locations is missing" % jfname)
        log.warning("to create one run:")
        log.warning("$ tomopy find_center --file-name %s" % top)
        # exit()


def auto_read_dxchange(params):
    log.info('  *** Auto parameter reading from the HDF file.')
    params = read_pixel_size(params)
    params = read_scintillator(params)
    params = read_bright_ratio(params)
    params = read_rot_center(params)
    log.info('  *** *** Done')
    return params


def read_rot_center(params):
    """
    Read the rotation center from /process group in the HDF file.
    Return: rotation center from this dataset or None if it doesn't exist.
    """
    log.info('  *** *** rotation axis')
    #First, try to read from the /process/tomopy-cli parameters
    with h5py.File(params.file_name, 'r') as file_name:
        try:
            dataset = '/process' + '/tomopy-cli-' + __version__ + '/' + 'find-rotation-axis' + '/'+ 'rotation-axis'
            params.rotation_axis = float(file_name[dataset][0])
            log.info('  *** *** Rotation center read from HDF5 file: {0:f}'.format(params.rotation_axis)) 
            return params
        except (KeyError, ValueError):
            log.warning('  *** *** No rotation center stored in the HDF5 file')
    #If we get here, we need to either find it automatically or from config file.
    log.warning('  *** *** No rotation axis stored in the HDF file')
    if (params.rotation_axis_auto == True):
        log.warning('  *** *** Auto axis location requested')
        log.warning('  *** *** Computing rotation axis')
        params.rotation_axis = find_center.find_rotation_axis(params) 
    log.info('  *** *** using config file value of {:f}'.format(params.rotation_axis))
    return params


def read_pixel_size(params):
    '''
    Read the pixel size and magnification from the HDF file.
    Use to compute the effective pixel size.
    '''
    log.info('  *** auto pixel size reading')
    if params.pixel_size_auto != True:
        log.info('  *** *** OFF')
        return params
    pixel_size = config.param_from_dxchange(params.file_name,
                                            '/measurement/instrument/detector/pixel_size_x')
    mag = config.param_from_dxchange(params.file_name,
                                    '/measurement/instrument/detection_system/objective/magnification')
    #Handle case where something wasn't read right
    if not (pixel_size and mag):
        log.warning('  *** *** problem reading pixel size from the HDF file')
        return params
    #What if pixel size isn't in microns, but in mm or m?
    for i in range(3):
        if pixel_size < 0.5:
            pixel_size *= 1e3
        else:
            break
    params.pixel_size = pixel_size / mag
    log.info('  *** *** effective pixel size = {:6.4e} microns'.format(params.pixel_size))
    return params


def read_scintillator(params):
    '''Read the scintillator type and thickness from the HDF file.
    '''
    if params.scintillator_auto and params.beam_hardening_method.lower() == 'standard':
        log.info('  *** *** Find scintillator params from the HDF file')
        params.scintillator_thickness = float(config.param_from_dxchange(params.file_name, 
                                            '/measurement/instrument/detection_system/scintillator/scintillating_thickness', 
                                            attr = None, scalar = True, char_array=False))
        log.info('  *** *** scintillator thickness = {:f}'.format(params.scintillator_thickness))
        scint_material_string = config.param_from_dxchange(params.file_name,
                                            '/measurement/instrument/detection_system/scintillator/description',
                                            scalar = False, char_array = True)
        if scint_material_string.lower().startswith('luag'):
            params.scintillator_material = 'LuAG_Ce'
        elif scint_material_string.lower().startswith('lyso'):
            params.scintillator_material = 'LYSO_Ce'
        elif scint_material_string.lower().startswith('yag'):
            params.scintillator_material = 'YAG_Ce' 
        else:
            log.warning('  *** *** scintillator {:s} not recognized!'.format(scint_material_string))
        log.warning('  *** *** using scintillator {:s}'.format(params.scintillator_material))
    #Run the initialization for beam hardening.  Needed in case rotation_axis must
    #be computed later.
    if params.beam_hardening_method.lower() == 'standard':
        beamhardening.initialize(params)
<<<<<<< HEAD
    return params 


def read_bright_ratio(params):
    '''Read the ratio between the bright exposure and other exposures.
    '''
    log.info(params.flat_correction_method)
    if params.scintillator_auto and params.flat_correction_method == 'standard':
        log.info('  *** *** Find bright exposure ratio params from the HDF file')
        try:
            bright_exp = config.param_from_dxchange(params.file_name,
                                        '/measurement/instrument/detector/brightfield_exposure_time',
                                        attr = None, scalar = True, char_array = False)
            log.info(bright_exp)
            norm_exp = config.param_from_dxchange(params.file_name,
                                        '/measurement/instrument/detector/exposure_time',
                                        attr = None, scalar = True, char_array = False)
            log.info(norm_exp)
            params.bright_exp_ratio = bright_exp / norm_exp
            log.info('  *** *** found bright exposure ratio of {0:6.4f}'.format(params.bright_exp_ratio))
        except:
            log.warning('  *** *** problem getting bright exposure ratio.  Use 1.')
            params.bright_exp_ratio = 1
    else:
            params.bright_exp_ratio = 1
    return params
=======
    return params


def convert(params):

    head_tail = os.path.split(params.old_projection_file_name)

    new_hdf_file_name = head_tail[0] + os.sep + os.path.splitext(head_tail[1])[0] + '.h5'

    print('converting data file: %s in new format: %s' % (params.old_projection_file_name, new_hdf_file_name))
    print('using %s as dark and %s as white field' %(params.old_dark_file_name, params.old_white_file_name))
    exchange_base = "exchange"

    tomo_grp = '/'.join([exchange_base, 'data'])
    flat_grp = '/'.join([exchange_base, 'data_white'])
    dark_grp = '/'.join([exchange_base, 'data_dark'])
    theta_grp = '/'.join([exchange_base, 'theta'])
    tomo = dxreader.read_hdf5(params.old_projection_file_name, tomo_grp)
    flat = dxreader.read_hdf5(params.old_white_file_name, flat_grp)
    dark = dxreader.read_hdf5(params.old_dark_file_name, dark_grp)
    theta = dxreader.read_hdf5(params.old_projection_file_name, theta_grp)

    # Open DataExchange file
    f = dx.File(new_hdf_file_name, mode='w') 

    f.add_entry(dx.Entry.data(data={'value': tomo, 'units':'counts'}))
    f.add_entry(dx.Entry.data(data_white={'value': flat, 'units':'counts'}))
    f.add_entry(dx.Entry.data(data_dark={'value': dark, 'units':'counts'}))
    f.add_entry(dx.Entry.data(theta={'value': theta, 'units':'degrees'}))

    f.close()
>>>>>>> 1b5ad156
<|MERGE_RESOLUTION|>--- conflicted
+++ resolved
@@ -48,13 +48,6 @@
         theta = np.linspace(np.pi , (0+step_size), theta_size)   
 
     proj, theta = blocked_view(proj, theta, params)
-
-    # new missing projection handling
-    # if params.blocked_views:
-    #     log.warning("  *** new missing angle handling")
-    #     miss_angles = [params.missing_angles_start, params.missing_angle_end]
-    #     data = patch_projection(data, miss_angles)
-
     proj, flat, dark = binning(proj, flat, dark, params)
 
     rotation_axis = params.rotation_axis / np.power(2, float(params.binning))
@@ -66,9 +59,6 @@
 def _read_theta_size(params):
     if (str(params.file_format) in {'dx', 'aps2bm', 'aps7bm', 'aps32id'}):
         theta_size = dxreader.read_dx_dims(params.file_name, 'data')[0]
-    # elif:
-    #     # add here other reader of theta size for other formats
-    #     log.info("  *** %s is a valid xxx file format" % params.file_name)
     else:
         log.error("  *** %s is not a supported file format" % params.file_format)
         exit()
@@ -90,10 +80,6 @@
             log.info('  *** median filter dark images')
             #Do a median filter on the first dimension
             dark = np.median(dark, axis=0, keepdims=True).astype(dark.dtype) 
-    # elif:
-    #     # add here other dxchange loader
-    #     log.info("  *** %s is a valid xxx file format" % params.file_name)
-
     else:
         log.error("  *** %s is not a supported file format" % params.file_format)
         exit()
@@ -333,7 +319,6 @@
     #be computed later.
     if params.beam_hardening_method.lower() == 'standard':
         beamhardening.initialize(params)
-<<<<<<< HEAD
     return params 
 
 
@@ -360,8 +345,6 @@
     else:
             params.bright_exp_ratio = 1
     return params
-=======
-    return params
 
 
 def convert(params):
@@ -391,5 +374,4 @@
     f.add_entry(dx.Entry.data(data_dark={'value': dark, 'units':'counts'}))
     f.add_entry(dx.Entry.data(theta={'value': theta, 'units':'degrees'}))
 
-    f.close()
->>>>>>> 1b5ad156
+    f.close()