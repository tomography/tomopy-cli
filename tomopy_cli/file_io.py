import os
import h5py
import json
import collections
import re
import tomopy
import dxchange
import dxchange.reader as dxreader
import dxfile.dxtomo as dx
import numpy as np

from tomopy_cli import log
from tomopy_cli import __version__
from tomopy_cli import find_center
from tomopy_cli import config
from tomopy_cli import beamhardening

 
def read_tomo(sino, params, ignore_flip = False):
    """
    Read in the tomography data.
    Inputs:
    sino: tuple of (start_row, end_row) to be read in
    params: parameters for reconstruction
    Output:
    projection data
    flat field (bright) data
    dark field data
    theta: Numpy array of angle for each projection
    rotation_axis: location of the rotation axis
    """
    if (params.file_type == 'standard' or 
            (params.file_type == 'flip_and_stich' and ignore_flip)):
        # Read APS 32-BM raw data.
        log.info("  *** loading a stardard data set: %s" % params.file_name)
        proj, flat, dark, theta = _read_tomo(params, sino=sino)
    elif params.file_type == 'flip_and_stich':
        log.info("   *** loading a 360 deg flipped data set: %s" % params.file_name)
        proj360, flat360, dark360, theta360 = _read_tomo(params, sino=sino)
        proj, flat, dark = flip_and_stitch(params, proj360, flat360, dark360)
        theta = theta360[:len(theta360)//2] # take first half
    else: # params.file_type == 'mosaic':
        log.error("   *** loading a mosaic data set is not supported yet")
        exit()

    if params.reverse:
        log.info("  *** correcting for 180-0 data collection")
        step_size = (theta[1] - theta[0]) 
        theta_size = _read_theta_size(params)
        theta = np.linspace(np.pi, (0+step_size), theta_size)   

    proj, theta = blocked_view(proj, theta, params)
    proj, flat, dark = binning(proj, flat, dark, params)
    rotation_axis = params.rotation_axis / np.power(2, float(params.binning))
    log.info("  *** rotation center: %f" % rotation_axis)
    return proj, flat, dark, theta, rotation_axis


def _read_theta_size(params):
    if (str(params.file_format) in {'dx', 'aps2bm', 'aps7bm', 'aps32id'}):
        theta_size = dxreader.read_dx_dims(params.file_name, 'data')[0]
    else:
        log.error("  *** %s is not a supported file format" % params.file_format)
        exit()

    return theta_size


def _read_tomo(params, sino):

    if (str(params.file_format) in {'dx', 'aps2bm', 'aps7bm', 'aps32id'}):
        proj, flat, dark, theta = dxchange.read_aps_32id(params.file_name, sino=sino)
        log.info("  *** %s is a valid dx file format" % params.file_name)
        #Check if the flat and dark fields are single images or sets
        if len(flat.shape) == len(proj.shape):
            log.info('  *** median filter flat images')
            #Do a median filter on the first dimension
            flat = np.median(flat, axis=0, keepdims=True).astype(flat.dtype) 
        if len(dark.shape) == len(proj.shape):
            log.info('  *** median filter dark images')
            #Do a median filter on the first dimension
            dark = np.median(dark, axis=0, keepdims=True).astype(dark.dtype) 
    else:
        log.error("  *** %s is not a supported file format" % params.file_format)
        exit()
    return proj, flat, dark, theta


def blocked_view(proj, theta, params):
    log.info("  *** correcting for blocked view data collection")
    if params.blocked_views:
        log.warning('  *** *** ON')
        miss_angles = [params.missing_angles_start, params.missing_angles_end]
        
        # Manage the missing angles:
        proj = np.concatenate((proj[0:miss_angles[0],:,:], proj[miss_angles[1]+1:-1,:,:]), axis=0)
        theta = np.concatenate((theta[0:miss_angles[0]], theta[miss_angles[1]+1:-1]))
    else:
        log.warning('  *** *** OFF')

    return proj, theta


def binning(proj, flat, dark, params):

    log.info("  *** binning")
    if(params.binning == 0):
        log.info('  *** *** OFF')
    else:
        log.warning('  *** *** ON')
        log.warning('  *** *** binning: %d' % params.binning)
        proj = _binning(proj, params)
        flat = _binning(flat, params)
        dark = _binning(dark, params)

    return proj, flat, dark

def _binning(data, params):

    data = tomopy.downsample(data, level=int(params.binning), axis=2) 
    data = tomopy.downsample(data, level=int(params.binning), axis=1)

    return data


def flip_and_stitch(params, img360, flat360, dark360):
    '''Code to take a 0-360 flip and stitch scan and provide stitched
    0-180 degree projections.
    '''
    num_stitched_angles = img360.shape[0]//2 
    new_width = int(2 * np.max([img360.shape[2] - params.rotation_axis_flip - 0.5,
                            params.rotation_axis_flip + 0.5]))
    log.info('  *** *** new image width = {:d}'.format(new_width))
    log.info('  *** *** rotation axis flip = {:f}'.format(params.rotation_axis_flip))
    img = np.zeros([num_stitched_angles,img360.shape[1], new_width],dtype=np.float32)
    flat = np.zeros([flat360.shape[0],flat360.shape[1], new_width],dtype=np.float32)
    dark = np.zeros([dark360.shape[0],dark360.shape[1], new_width],dtype=np.float32)
    # Just add both images, keeping an array to record whether there was an overlap
    weight = np.zeros((1,1,new_width))
    # Array to blend the overlap region smoothly between 0-180 and 180-360 degrees
    wedge = np.arange(img360.shape[2], 0, -1)
    # Take care of case where rotation axis is on the left edge of the image
    if params.rotation_axis_flip < img360.shape[2] - 1:
        img[:,:,:img360.shape[2]] = img360[num_stitched_angles:num_stitched_angles * 2,:,::-1] * wedge
        flat[:,:,:img360.shape[2]] = flat360[...,::-1] * wedge
        dark[:,:,:img360.shape[2]] = dark360[...,::-1] * wedge
        weight[0,0,:img360.shape[2]] += wedge
        img[:,:,-img360.shape[2]:] += img360[:num_stitched_angles,:,:] * wedge[::-1]
        flat[:,:,-img360.shape[2]:] += flat360 * wedge[::-1]
        dark[:,:,-img360.shape[2]:] += dark360 * wedge[::-1]
        weight[0,0,-img360.shape[2]:] += wedge[::-1]
    else:
        img[:,:,:img360.shape[2]] = img360[:num_stitched_angles,:,:] * wedge
        flat[:,:,:img360.shape[2]] = flat360 * wedge
        dark[:,:,:img360.shape[2]] = dark360 * wedge
        weight[0,0,:img360.shape[2]] += wedge
        img[:,:,-img360.shape[2]:] += img360[num_stitched_angles:num_stitched_angles * 2,:,::-1] * wedge[::-1]
        flat[:,:,-img360.shape[2]:] += flat360[...,::-1] * wedge[::-1]
        dark[:,:,-img360.shape[2]:] += dark360[...,::-1] * wedge[::-1]
        weight[-img360.shape[2]:] += wedge[::-1]

    # Divide through by the weight to take care of doubled regions
    img = (img / weight).astype(img360.dtype)
    flat = (flat / weight).astype(img360.dtype)
    dark = (dark / weight).astype(img360.dtype)

    params.rotation_axis = img.shape[2]/2 - 0.5

    return img, flat, dark


def patch_projection(data, miss_angles):

    fdatanew = np.fft.fft(data,axis=2)

    w = int((miss_angles[1]-miss_angles[0]) * 0.3)

    fdatanew[miss_angles[0]:miss_angles[0]+w,:,:] = np.fft.fft(data[miss_angles[0]-1,:,:],axis=1)
    fdatanew[miss_angles[0]:miss_angles[0]+w,:,:] *= np.reshape(np.cos(np.pi/2*np.linspace(0,1,w)),[w,1,1])

    fdatanew[miss_angles[1]-w:miss_angles[1],:,:] = np.fft.fft(data[miss_angles[1]+1,:,:],axis=1)
    fdatanew[miss_angles[1]-w:miss_angles[1],:,:] *= np.reshape(np.sin(np.pi/2*np.linspace(0,1,w)),[w,1,1])

    fdatanew[miss_angles[0]+w:miss_angles[1]-w,:,:] = 0
    # lib.warning("  *** %d, %d, %d " % (datanew.shape[0], datanew.shape[1], datanew.shape[2]))

    lib.warning("  *** patch_projection")
    slider(np.log(np.abs(fdatanew.swapaxes(0,1))), axis=0)
    a = np.real(np.fft.ifft(fdatanew,axis=2))
    b = np.imag(np.fft.ifft(fdatanew,axis=2))

    slider(a.swapaxes(0,1), axis=0)
    slider(b.swapaxes(0,1), axis=0)
    return np.real(np.fft.ifft(fdatanew,axis=2))


def get_dx_dims(params):
    """
    Read array size of a specific group of Data Exchange file.
    Parameters
    ----------
    fname : str
        String defining the path of file or file name.
    dataset : str
        Path to the dataset inside hdf5 file where data is located.
    Returns
    -------
    ndarray
        Data set size.
    """

    dataset='data'

    grp = '/'.join(['exchange', dataset])

    with h5py.File(params.file_name, "r") as f:
        try:
            data = f[grp]
        except KeyError:
            return None

        shape = data.shape

    return shape


def file_base_name(fname):
    if '.' in fname:
        separator_index = fname.index('.')
        base_name = fname[:separator_index]
        return base_name
    else:
        return fname

def path_base_name(path):
    fname = os.path.basename(path)
    return file_base_name(fname)


def read_rot_centers(params):

    # Add a trailing slash if missing
    top = os.path.join(params.file_name, '')

    # Load the the rotation axis positions.
    jfname = top + params.rotation_axis_file
    
    try:
        with open(jfname) as json_file:
            json_string = json_file.read()
            dictionary = json.loads(json_string)

        return collections.OrderedDict(sorted(dictionary.items()))

    except Exception as error: 
        log.warning("the json %s file containing the rotation axis locations is missing" % jfname)
        log.warning("to create one run:")
        log.warning("$ tomopy find_center --file-name %s" % top)
        # exit()


def auto_read_dxchange(params):
    log.info('  *** Auto parameter reading from the HDF file.')
    params = read_pixel_size(params)
    params = read_filter_materials(params)
    params = read_scintillator(params)
    params = read_bright_ratio(params)
    params = read_rot_center(params)
    log.info('  *** *** Done')
    return params


def read_rot_center(params):
    """
    Read the rotation center from /process group in the HDF file.
    Return: rotation center from this dataset or None if it doesn't exist.
    """
    log.info('  *** *** rotation axis')
    #Handle case of manual only: this is the easiest
    if params.rotation_axis_auto == 'manual':
        log.warning('  *** *** Force use of config file value = {:f}'.format(params.rotation_axis))
    elif params.rotation_axis_auto == 'auto':
        log.warning('  *** *** Force auto calculation without reading config value')
        log.warning('  *** *** Computing rotation axis')
<<<<<<< HEAD
        params = find_center.find_rotation_axis(params)
    else:
        log.info('  *** *** using config file value of {:f}'.format(params.rotation_axis))
    return params


def read_filter_materials(params):
    '''Read the beam filter configuration from the HDF file.
    
    If params.filter_1_material and/or params.filter_2_material are
    'auto', then try to read the filter configuration recorded during
    acquisition in the HDF5 file.
    
    Parameters
    ==========
    params
    
      The global parameter object, should have *filter_1_material*,
      *filter_1_thickness*, *filter_2_material*, and
      *filter_2_thickness* attributes.
    
    Returns
    =======
    params
      An equivalent object to the *params* input, optionally with
      *filter_1_material*, *filter_1_thickness*, *filter_2_material*,
      and *filter_2_thickness* attributes modified to reflect the HDF5
      file.
    
    '''
    log.info('  *** auto reading filter configuration')
    # Read the relevant data from disk
    filter_path = '/measurement/instrument/filters/Filter_{idx}_Material'
    param_path = 'filter_{idx}_{attr}'
    for idx_filter in (1, 2):
        filter_param = getattr(params, param_path.format(idx=idx_filter, attr='material'))
        if filter_param == 'auto':
            # Read recorded filter condition from the HDF5 file
            filter_str = config.param_from_dxchange(params.file_name,
                                                    filter_path.format(idx=idx_filter),
                                                    char_array=True, scalar=False)
            if filter_str is None:
                log.warning('  *** *** Could not load filter %d configuration from HDF5 file.' % idx_filter)
                material, thickness = _filter_str_to_params('Open')
            else:
                material, thickness = _filter_str_to_params(filter_str)
            # Update the params with the loaded values
            setattr(params, param_path.format(idx=idx_filter, attr='material'), material)
            setattr(params, param_path.format(idx=idx_filter, attr='thickness'), thickness)
            log.info('  *** *** Filter %d: (%s %f)' % (idx_filter, material, thickness))
=======
        params = find_center.find_rotation_axis(params) 
    else:
        #Try to read from HDF5 file
        log.warning('  *** *** Try to read rotation center from file {:s}'.format(params.file_name))
        with h5py.File(params.file_name, 'r') as file_name:
            try:
                dataset = '/process' + '/tomopy-cli-' + __version__ + '/' + 'find-rotation-axis' + '/'+ 'rotation-axis'
                params.rotation_axis = float(file_name[dataset][0])
                dataset = '/process' + '/tomopy-cli-' + __version__ + '/' + 'find-rotation-axis' + '/'+ 'rotation-axis-flip'
                params.rotation_axis_flip = float(file_name[dataset][0])
                log.info('  *** *** Rotation center read from HDF5 file: {0:f}'.format(params.rotation_axis)) 
                log.info('  *** *** Rotation center flip read from HDF5 file: {0:f}'.format(params.rotation_axis_flip)) 
                return params
            except (KeyError, ValueError):
                log.warning('  *** *** No rotation center stored in the HDF5 file')
        #If we get here, we need to either find it automatically or from config file.
        log.warning('  *** *** No rotation axis stored in the HDF file')
        if (params.rotation_axis_auto == 'read_auto'):
            log.warning('  *** *** fall back to auto calculation')
            log.warning('  *** *** Computing rotation axis')
            params = find_center.find_rotation_axis(params) 
        else:
            log.info('  *** *** using config file value of {:f}'.format(params.rotation_axis))
>>>>>>> eac2f7f6
    return params


def _filter_str_to_params(filter_str):
    # Any material with zero thickness is equivalent to being open
    open_filter = ('Al', 0.)
    if filter_str == 'Open':
        # No filter is installed
        material, thickness = open_filter
    else:
        # Parse the filter string to get the parameters
        filter_re = '(?P<material>[A-Za-z_]+)_(?P<thickness>[0-9.]+)(?P<unit>[a-z]*)'
        match = re.match(filter_re, filter_str)
        if match:
            material, thickness, unit = match.groups()
        else:
            log.warning('  *** *** Cannot interpret filter "%s"' % filter_str)
            material, thickness = open_filter
            unit = 'um'
        # Convert strings into numbers
        thickness = float(thickness)
        factors = {
            'nm': 1e-3,
            'um': 1,
            'mm': 1e3,
        }
        try:
            factor = factors[unit]
        except KeyError:
            log.warning('  *** *** Cannot interpret filter unit in "%s"' % filter_str)
            factor = 1
        thickness *= factor
    return material, thickness


def read_pixel_size(params):
    '''
    Read the pixel size and magnification from the HDF file.
    Use to compute the effective pixel size.
    '''
    log.info('  *** auto pixel size reading')
    if params.pixel_size_auto != True:
        log.info('  *** *** OFF')
        return params
    pixel_size = config.param_from_dxchange(params.file_name,
                                            '/measurement/instrument/detector/pixel_size_x')
    mag = config.param_from_dxchange(params.file_name,
                                    '/measurement/instrument/detection_system/objective/magnification')
    #Handle case where something wasn't read right
    if not (pixel_size and mag):
        log.warning('  *** *** problem reading pixel size from the HDF file')
        return params
    #What if pixel size isn't in microns, but in mm or m?
    for i in range(3):
        if pixel_size < 0.5:
            pixel_size *= 1e3
        else:
            break
    params.pixel_size = pixel_size / mag
    log.info('  *** *** effective pixel size = {:6.4e} microns'.format(params.pixel_size))
    return params


def read_scintillator(params):
    '''Read the scintillator type and thickness from the HDF file.
    '''
    if params.scintillator_auto and params.beam_hardening_method.lower() == 'standard':
        log.info('  *** auto reading scintillator params')
        params.scintillator_thickness = float(config.param_from_dxchange(params.file_name, 
                                            '/measurement/instrument/detection_system/scintillator/scintillating_thickness', 
                                            attr = None, scalar = True, char_array=False))
        log.info('  *** *** scintillator thickness = {:f}'.format(params.scintillator_thickness))
        scint_material_string = config.param_from_dxchange(params.file_name,
                                            '/measurement/instrument/detection_system/scintillator/description',
                                            scalar = False, char_array = True)
        if scint_material_string.lower().startswith('luag'):
            params.scintillator_material = 'LuAG_Ce'
        elif scint_material_string.lower().startswith('lyso'):
            params.scintillator_material = 'LYSO_Ce'
        elif scint_material_string.lower().startswith('yag'):
            params.scintillator_material = 'YAG_Ce' 
        else:
            log.warning('  *** *** scintillator {:s} not recognized!'.format(scint_material_string))
        log.info('  *** *** using scintillator {:s}'.format(params.scintillator_material))
    #Run the initialization for beam hardening.  Needed in case rotation_axis must
    #be computed later.
    if params.beam_hardening_method.lower() == 'standard':
        beamhardening.initialize(params)
    return params 


def read_bright_ratio(params):
    '''Read the ratio between the bright exposure and other exposures.
    '''
    log.info('  *** *** %s' % params.flat_correction_method)
    if params.scintillator_auto and params.flat_correction_method == 'standard':
        log.info('  *** *** Find bright exposure ratio params from the HDF file')
        try:
            bright_exp = config.param_from_dxchange(params.file_name,
                                        '/measurement/instrument/detector/brightfield_exposure_time',
                                        attr = None, scalar = True, char_array = False)
            log.info('  *** *** %f' % bright_exp)
            norm_exp = config.param_from_dxchange(params.file_name,
                                        '/measurement/instrument/detector/exposure_time',
                                        attr = None, scalar = True, char_array = False)
            log.info('  *** *** %f' % norm_exp)
            params.bright_exp_ratio = bright_exp / norm_exp
            log.info('  *** *** found bright exposure ratio of {0:6.4f}'.format(params.bright_exp_ratio))
        except:
            log.warning('  *** *** problem getting bright exposure ratio.  Use 1.')
            params.bright_exp_ratio = 1
    else:
            params.bright_exp_ratio = 1
    return params


def convert(params):

    head_tail = os.path.split(params.old_projection_file_name)

    new_hdf_file_name = head_tail[0] + os.sep + os.path.splitext(head_tail[1])[0] + '.h5'

    print('converting data file: %s in new format: %s' % (params.old_projection_file_name, new_hdf_file_name))
    print('using %s as dark and %s as white field' %(params.old_dark_file_name, params.old_white_file_name))
    exchange_base = "exchange"

    tomo_grp = '/'.join([exchange_base, 'data'])
    flat_grp = '/'.join([exchange_base, 'data_white'])
    dark_grp = '/'.join([exchange_base, 'data_dark'])
    theta_grp = '/'.join([exchange_base, 'theta'])
    tomo = dxreader.read_hdf5(params.old_projection_file_name, tomo_grp)
    flat = dxreader.read_hdf5(params.old_white_file_name, flat_grp)
    dark = dxreader.read_hdf5(params.old_dark_file_name, dark_grp)
    theta = dxreader.read_hdf5(params.old_projection_file_name, theta_grp)

    # Open DataExchange file
    f = dx.File(new_hdf_file_name, mode='w') 

    f.add_entry(dx.Entry.data(data={'value': tomo, 'units':'counts'}))
    f.add_entry(dx.Entry.data(data_white={'value': flat, 'units':'counts'}))
    f.add_entry(dx.Entry.data(data_dark={'value': dark, 'units':'counts'}))
    f.add_entry(dx.Entry.data(theta={'value': theta, 'units':'degrees'}))

    f.close()<|MERGE_RESOLUTION|>--- conflicted
+++ resolved
@@ -282,58 +282,6 @@
     elif params.rotation_axis_auto == 'auto':
         log.warning('  *** *** Force auto calculation without reading config value')
         log.warning('  *** *** Computing rotation axis')
-<<<<<<< HEAD
-        params = find_center.find_rotation_axis(params)
-    else:
-        log.info('  *** *** using config file value of {:f}'.format(params.rotation_axis))
-    return params
-
-
-def read_filter_materials(params):
-    '''Read the beam filter configuration from the HDF file.
-    
-    If params.filter_1_material and/or params.filter_2_material are
-    'auto', then try to read the filter configuration recorded during
-    acquisition in the HDF5 file.
-    
-    Parameters
-    ==========
-    params
-    
-      The global parameter object, should have *filter_1_material*,
-      *filter_1_thickness*, *filter_2_material*, and
-      *filter_2_thickness* attributes.
-    
-    Returns
-    =======
-    params
-      An equivalent object to the *params* input, optionally with
-      *filter_1_material*, *filter_1_thickness*, *filter_2_material*,
-      and *filter_2_thickness* attributes modified to reflect the HDF5
-      file.
-    
-    '''
-    log.info('  *** auto reading filter configuration')
-    # Read the relevant data from disk
-    filter_path = '/measurement/instrument/filters/Filter_{idx}_Material'
-    param_path = 'filter_{idx}_{attr}'
-    for idx_filter in (1, 2):
-        filter_param = getattr(params, param_path.format(idx=idx_filter, attr='material'))
-        if filter_param == 'auto':
-            # Read recorded filter condition from the HDF5 file
-            filter_str = config.param_from_dxchange(params.file_name,
-                                                    filter_path.format(idx=idx_filter),
-                                                    char_array=True, scalar=False)
-            if filter_str is None:
-                log.warning('  *** *** Could not load filter %d configuration from HDF5 file.' % idx_filter)
-                material, thickness = _filter_str_to_params('Open')
-            else:
-                material, thickness = _filter_str_to_params(filter_str)
-            # Update the params with the loaded values
-            setattr(params, param_path.format(idx=idx_filter, attr='material'), material)
-            setattr(params, param_path.format(idx=idx_filter, attr='thickness'), thickness)
-            log.info('  *** *** Filter %d: (%s %f)' % (idx_filter, material, thickness))
-=======
         params = find_center.find_rotation_axis(params) 
     else:
         #Try to read from HDF5 file
@@ -357,7 +305,53 @@
             params = find_center.find_rotation_axis(params) 
         else:
             log.info('  *** *** using config file value of {:f}'.format(params.rotation_axis))
->>>>>>> eac2f7f6
+    return params
+
+
+def read_filter_materials(params):
+    '''Read the beam filter configuration from the HDF file.
+    
+    If params.filter_1_material and/or params.filter_2_material are
+    'auto', then try to read the filter configuration recorded during
+    acquisition in the HDF5 file.
+    
+    Parameters
+    ==========
+    params
+    
+      The global parameter object, should have *filter_1_material*,
+      *filter_1_thickness*, *filter_2_material*, and
+      *filter_2_thickness* attributes.
+    
+    Returns
+    =======
+    params
+      An equivalent object to the *params* input, optionally with
+      *filter_1_material*, *filter_1_thickness*, *filter_2_material*,
+      and *filter_2_thickness* attributes modified to reflect the HDF5
+      file.
+    
+    '''
+    log.info('  *** auto reading filter configuration')
+    # Read the relevant data from disk
+    filter_path = '/measurement/instrument/filters/Filter_{idx}_Material'
+    param_path = 'filter_{idx}_{attr}'
+    for idx_filter in (1, 2):
+        filter_param = getattr(params, param_path.format(idx=idx_filter, attr='material'))
+        if filter_param == 'auto':
+            # Read recorded filter condition from the HDF5 file
+            filter_str = config.param_from_dxchange(params.file_name,
+                                                    filter_path.format(idx=idx_filter),
+                                                    char_array=True, scalar=False)
+            if filter_str is None:
+                log.warning('  *** *** Could not load filter %d configuration from HDF5 file.' % idx_filter)
+                material, thickness = _filter_str_to_params('Open')
+            else:
+                material, thickness = _filter_str_to_params(filter_str)
+            # Update the params with the loaded values
+            setattr(params, param_path.format(idx=idx_filter, attr='material'), material)
+            setattr(params, param_path.format(idx=idx_filter, attr='thickness'), thickness)
+            log.info('  *** *** Filter %d: (%s %f)' % (idx_filter, material, thickness))
     return params
 
 
